--- conflicted
+++ resolved
@@ -9,12 +9,9 @@
 
 ## [Unreleased]
 
-<<<<<<< HEAD
 - __Breaking:__ Modified the `Config` struct to support `read_from_replicas` for Redis clusters, using the redis-rs crate's functionality.
-- Added support for enabling `read_from_replicas` via the environment variable REDIS_CLUSTER__READ_FROM_REPLICAS.
-=======
+- Add support for enabling `read_from_replicas` via the environment variable REDIS_CLUSTER__READ_FROM_REPLICAS.
 - Add support for `redis::sentinel`
->>>>>>> c4c03d74
 
 ## [0.16.0] - 2024-08-05
 
